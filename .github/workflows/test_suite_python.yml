name: Python Test Suite

on:
  push:
    branches: ["main"]
    paths:
      - .github/workflows/*_python.yml
      - bindings/python/**
      - src/**
      - Cargo.lock
      - Cargo.toml
      - deny.toml
      - .gitmodules
  pull_request:
    paths:
      - .github/workflows/*_python.yml
      - bindings/python/**
      - src/**
      - Cargo.lock
      - Cargo.toml
      - deny.toml
      - .gitmodules

permissions:
  contents: read

jobs:
  test:
    name: Python test
    defaults:
      run:
        working-directory: bindings/python
    strategy:
      matrix:
        os:
          - ubuntu-latest
          - windows-latest
          - macos-latest
        python-version:
          - "3.7"
          - "3.8"
          - "3.9"
          - "3.10"
          - "3.11"
          - "3.12"
          - "3" # Latest version
        exclude:
          # Skip Python 3.7 on macos-latest due to no support.
          - os: macos-latest
            python-version: "3.7"
    runs-on: ${{matrix.os}}
    steps:
      - name: Harden Runner
        uses: step-security/harden-runner@0d381219ddf674d61a7572ddd19d7941e271515c # v2.9.0
        with:
          egress-policy: audit

      - uses: actions/checkout@692973e3d937129bcbf40652eb9f2f61becf3332 # v4.1.7
        with:
          submodules: recursive
      - uses: dtolnay/rust-toolchain@d0592fe69e35bc8f12e3dbaf9ad2694d976cb8e3 # stable
      - uses: Swatinem/rust-cache@23bce251a8cd2ffc3c1075eaa2367cf899916d84 # v2.7.3
      - name: Run Cargo Clippy
        run: cargo clippy
      - name: Run Cargo Fmt
        run: cargo fmt --check
      - name: Run Cargo Deny
        uses: EmbarkStudios/cargo-deny-action@3f4a782664881cf5725d0ffd23969fcce89fd868 # v1.6.3
        if: ${{ matrix.os == 'ubuntu-latest' }}
      - name: Setup Python ${{matrix.python-version}}
        id: setup-python
        uses: actions/setup-python@39cd14951b08e74b54015e9e001cdefcf80e669f # v5.1.1
        with:
          python-version: ${{matrix.python-version}}
          cache: 'pip'
      - name: Install dependencies
        run: python -m pip install .[test,docs]
      - name: Lint with Ruff
        run: |
          python -m ruff check --output-format=github .
      - name: Lint with Ruff
        run: |
          python -m ruff format --check .
      - name: Build Rust
        uses: PyO3/maturin-action@2c5c1560848aaa364c3545136054932db5fa27b7 # v1.44.0
        with:
          sccache: 'true'
          manylinux: auto
          working-directory: bindings/python
      - name: Prepare tests
        run: |
          python -m pip install openchecks --find-links target/wheels
<<<<<<< HEAD
          python -m pytest --hypothesis-profile default -n=auto tests/
      - name: Run examples
        run: |
          python examples/async_auto_fix.py
          python examples/async_check.py
          python examples/auto_fix.py
          python examples/check.py
=======
      - name: Run tests
        run: |
          python -m pytest --hypothesis-profile default -n=auto tests/
      - name: Run doc tests
        run: |
          python -m sphinx -b=doctest docs/source docs/build
>>>>>>> 1f830341
<|MERGE_RESOLUTION|>--- conflicted
+++ resolved
@@ -90,7 +90,8 @@
       - name: Prepare tests
         run: |
           python -m pip install openchecks --find-links target/wheels
-<<<<<<< HEAD
+      - name: Run tests
+        run: |
           python -m pytest --hypothesis-profile default -n=auto tests/
       - name: Run examples
         run: |
@@ -98,11 +99,6 @@
           python examples/async_check.py
           python examples/auto_fix.py
           python examples/check.py
-=======
-      - name: Run tests
-        run: |
-          python -m pytest --hypothesis-profile default -n=auto tests/
       - name: Run doc tests
         run: |
-          python -m sphinx -b=doctest docs/source docs/build
->>>>>>> 1f830341
+          python -m sphinx -b=doctest docs/source docs/build