name: Rust Test Suite

on:
  push:
    branches: ["main"]
    paths:
      - .github/workflows/*_rust.yml
      - src/**
      - tests/**
      - Cargo.lock
      - Cargo.toml
      - deny.toml
  pull_request:
    paths:
      - .github/workflows/*_rust.yml
      - src/**
      - tests/**
      - Cargo.lock
      - Cargo.toml
      - deny.toml

permissions:
  contents: read

jobs:
  test:
    name: Rust test
    strategy:
      matrix:
        os:
          - ubuntu-latest
          - windows-latest
          - macos-latest
    runs-on: ${{matrix.os}}
    steps:
      - name: Harden Runner
        uses: step-security/harden-runner@0d381219ddf674d61a7572ddd19d7941e271515c # v2.9.0
        with:
          egress-policy: audit

      - uses: actions/checkout@692973e3d937129bcbf40652eb9f2f61becf3332 # v4.1.7
      - uses: dtolnay/rust-toolchain@d0592fe69e35bc8f12e3dbaf9ad2694d976cb8e3 # stable
      - uses: Swatinem/rust-cache@23bce251a8cd2ffc3c1075eaa2367cf899916d84 # v2.7.3
      - name: Install cargo-llvm-cov
        uses: taiki-e/install-action@6ec01d6033d5f6e87d04fc92d55eaa5b132b1ad4 # cargo-llvm-cov
      - name: Run Cargo Clippy
        run: cargo clippy
      - name: Run Cargo Fmt
        run: cargo fmt --check
      - name: Run Cargo Deny
        uses: EmbarkStudios/cargo-deny-action@3f4a782664881cf5725d0ffd23969fcce89fd868 # v1.6.3
        if: ${{ matrix.os == 'ubuntu-latest' }}
      - name: Generate coverage report from Rust tests
        run: cargo llvm-cov --all-features --lcov --output-path lcov.info
<<<<<<< HEAD
      - name: Run examples
        run: |
          cargo run --example async_auto_fix
          cargo run --example async_check
          cargo run --example auto_fix
          cargo run --example check
=======
      - name: Run doc tests
        run: cargo test --doc
>>>>>>> 1f830341
      - uses: codecov/codecov-action@e28ff129e5465c2c0dcc6f003fc735cb6ae0c673 # v4.5.0
        with:
          files: lcov.info
          flags: lang-rust<|MERGE_RESOLUTION|>--- conflicted
+++ resolved
@@ -52,17 +52,14 @@
         if: ${{ matrix.os == 'ubuntu-latest' }}
       - name: Generate coverage report from Rust tests
         run: cargo llvm-cov --all-features --lcov --output-path lcov.info
-<<<<<<< HEAD
       - name: Run examples
         run: |
           cargo run --example async_auto_fix
           cargo run --example async_check
           cargo run --example auto_fix
           cargo run --example check
-=======
       - name: Run doc tests
         run: cargo test --doc
->>>>>>> 1f830341
       - uses: codecov/codecov-action@e28ff129e5465c2c0dcc6f003fc735cb6ae0c673 # v4.5.0
         with:
           files: lcov.info
