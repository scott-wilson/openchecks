--- conflicted
+++ resolved
@@ -24,16 +24,12 @@
 bitflags = "2.6.0"
 
 [dev-dependencies]
-<<<<<<< HEAD
-tokio = { version = "1.38.1", features = ["time", "rt", "macros", "rt-multi-thread"] }
-=======
 tokio = { version = "1.38.1", features = [
+    "macros",
+    "rt-multi-thread",
+    "rt",
     "time",
-    "rt",
-    "rt-multi-thread",
-    "macros",
 ] }
->>>>>>> 1f830341
 
 [features]
 arbitrary = ["dep:arbitrary", "bitflags/arbitrary"]