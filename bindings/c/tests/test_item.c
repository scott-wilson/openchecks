--- conflicted
+++ resolved
@@ -8,289 +8,7 @@
 #include <cmocka.h>
 
 #include "cchecks.h"
-<<<<<<< HEAD
-
-void destroy_string_ptr(CChecksString *string) {
-  if (string->string != NULL) {
-    free((void *)string->string);
-  }
-}
-
-/* ----------------------------------------------------------------------------
-  Int Item
-*/
-typedef struct IntItem {
-  CChecksItem header;
-  char *type_hint;
-  int value;
-} IntItem;
-
-const char *int_item_type_hint_fn(const CChecksItem *item) {
-  return ((IntItem *)item)->type_hint;
-}
-
-const void *int_item_value_fn(const CChecksItem *item) {
-  return (void *)(&((IntItem *)item)->value);
-}
-
-void int_item_clone_fn(const CChecksItem *item, CChecksItem *new_item) {
-  IntItem *old_item = (IntItem *)item;
-  IntItem *new_int_item = (IntItem *)new_item;
-  new_int_item->header.type_hint_fn = item->type_hint_fn;
-  new_int_item->header.value_fn = item->value_fn;
-  new_int_item->header.clone_fn = item->clone_fn;
-  new_int_item->header.destroy_fn = item->destroy_fn;
-  new_int_item->header.debug_fn = item->debug_fn;
-  new_int_item->header.display_fn = item->display_fn;
-  new_int_item->header.lt_fn = item->lt_fn;
-  new_int_item->header.eq_fn = item->eq_fn;
-
-  if (!old_item->type_hint) {
-    new_int_item->type_hint = NULL;
-  } else {
-    size_t new_type_hint_len = strlen(old_item->type_hint);
-    char *new_type_hint = (char *)malloc(new_type_hint_len + 1);
-    strcpy(new_type_hint, old_item->type_hint);
-    new_int_item->type_hint = new_type_hint;
-  }
-
-  new_int_item->value = old_item->value;
-}
-
-void int_item_destroy_fn(CChecksItem *item) {
-  if (((IntItem *)item)->type_hint) {
-    free(((IntItem *)item)->type_hint);
-  }
-}
-
-CChecksString int_item_debug_fn(const CChecksItem *item) {
-  int value = ((IntItem *)item)->value;
-  size_t length = snprintf(NULL, 0, "Item(%d)", value);
-  char *debug_string = malloc(length + 1);
-  sprintf(debug_string, "Item(%d)", value);
-
-  CChecksString result;
-  result.string = debug_string;
-  result.destroy_fn = destroy_string_ptr;
-
-  return result;
-}
-
-CChecksString int_item_display_fn(const CChecksItem *item) {
-  int value = ((IntItem *)item)->value;
-  size_t length = snprintf(NULL, 0, "%d", value);
-  char *display_string = malloc(length + 1);
-  sprintf(display_string, "%d", value);
-
-  CChecksString result;
-  result.string = display_string;
-  result.destroy_fn = destroy_string_ptr;
-
-  return result;
-}
-
-bool int_item_lt_fn(const CChecksItem *item, const CChecksItem *other_item) {
-  return ((IntItem *)item)->value < ((IntItem *)other_item)->value;
-}
-
-bool int_item_eq_fn(const CChecksItem *item, const CChecksItem *other_item) {
-  return ((IntItem *)item)->value == ((IntItem *)other_item)->value;
-}
-
-IntItem create_int_item(int value, const char *type_hint) {
-  char *new_type_hint;
-
-  if (type_hint) {
-    size_t new_type_hint_len = strlen(type_hint);
-    new_type_hint = (char *)malloc(new_type_hint_len + 1);
-    strcpy(new_type_hint, type_hint);
-  } else {
-    new_type_hint = NULL;
-  }
-
-  IntItem item;
-  item.header.type_hint_fn = int_item_type_hint_fn;
-  item.header.value_fn = int_item_value_fn;
-  item.header.clone_fn = int_item_clone_fn;
-  item.header.destroy_fn = int_item_destroy_fn;
-  item.header.debug_fn = int_item_debug_fn;
-  item.header.display_fn = int_item_display_fn;
-  item.header.lt_fn = int_item_lt_fn;
-  item.header.eq_fn = int_item_eq_fn;
-  item.type_hint = new_type_hint;
-  item.value = value;
-
-  return item;
-}
-
-void destroy_int_item(IntItem *item) {
-  cchecks_item_destroy((CChecksItem *)item);
-}
-
-/* ----------------------------------------------------------------------------
-  String Item
-*/
-typedef struct StringItem {
-  CChecksItem header;
-  char *type_hint;
-  char *value;
-} StringItem;
-
-const char *string_item_type_hint_fn(const CChecksItem *item) {
-  return ((StringItem *)item)->type_hint;
-}
-
-const void *string_item_value_fn(const CChecksItem *item) {
-  return (void *)(((StringItem *)item)->value);
-}
-
-void string_item_clone_fn(const CChecksItem *item, CChecksItem *new_item) {
-  StringItem *old_item = (StringItem *)item;
-  StringItem *new_str_item = (StringItem *)new_item;
-  new_str_item->header.type_hint_fn = item->type_hint_fn;
-  new_str_item->header.value_fn = item->value_fn;
-  new_str_item->header.clone_fn = item->clone_fn;
-  new_str_item->header.destroy_fn = item->destroy_fn;
-  new_str_item->header.debug_fn = item->debug_fn;
-  new_str_item->header.display_fn = item->display_fn;
-  new_str_item->header.lt_fn = item->lt_fn;
-  new_str_item->header.eq_fn = item->eq_fn;
-
-  if (!old_item->type_hint) {
-    new_str_item->type_hint = NULL;
-  } else {
-    size_t new_type_hint_len = strlen(old_item->type_hint);
-    char *new_type_hint = (char *)malloc(new_type_hint_len + 1);
-    strcpy(new_type_hint, old_item->type_hint);
-    new_str_item->type_hint = new_type_hint;
-  }
-  if (!old_item->value) {
-    new_str_item->value = NULL;
-  } else {
-    size_t new_value_len = strlen(old_item->value);
-    char *new_value = (char *)malloc(new_value_len + 1);
-    strcpy(new_value, old_item->value);
-    new_str_item->value = new_value;
-  }
-}
-
-void string_item_destroy_fn(CChecksItem *item) {
-  if (((StringItem *)item)->type_hint) {
-    free(((StringItem *)item)->type_hint);
-  }
-  if (((StringItem *)item)->value) {
-    free(((StringItem *)item)->value);
-  }
-}
-
-CChecksString string_item_debug_fn(const CChecksItem *item) {
-  char *value = ((StringItem *)item)->value;
-  size_t length = snprintf(NULL, 0, "Item(%s)", value);
-  char *debug_string = malloc(length + 1);
-  sprintf(debug_string, "Item(%s)", value);
-
-  CChecksString result;
-  result.string = debug_string;
-  result.destroy_fn = destroy_string_ptr;
-
-  return result;
-}
-
-CChecksString string_item_display_fn(const CChecksItem *item) {
-  char *value = ((StringItem *)item)->value;
-  size_t display_str_len = strlen(value);
-  char *display_str = (char *)malloc(display_str_len + 1);
-  strcpy(display_str, value);
-
-  CChecksString result;
-  result.string = display_str;
-  result.destroy_fn = destroy_string_ptr;
-
-  return result;
-}
-
-size_t size_min(size_t a, size_t b) {
-  if (a > b) {
-    return a;
-  } else {
-    return b;
-  }
-}
-
-bool string_item_lt_fn(const CChecksItem *item, const CChecksItem *other_item) {
-  const char *a_value = ((StringItem *)item)->value;
-  const char *b_value = ((StringItem *)other_item)->value;
-
-  size_t length = size_min(strlen(a_value), strlen(b_value));
-
-  for (size_t i = 0; i < length; i++) {
-    if (a_value[i] < b_value[i]) {
-      return true;
-    }
-  }
-
-  return false;
-}
-
-bool string_item_eq_fn(const CChecksItem *item, const CChecksItem *other_item) {
-  const char *a_value = ((StringItem *)item)->value;
-  const char *b_value = ((StringItem *)other_item)->value;
-
-  if (strlen(a_value) != strlen(b_value)) {
-    return false;
-  }
-
-  for (size_t i = 0; i < strlen(a_value); i++) {
-    if (a_value[i] != b_value[i]) {
-      return false;
-    }
-  }
-
-  return true;
-}
-
-StringItem create_string_item(const char *value, const char *type_hint) {
-  char *new_type_hint;
-
-  if (type_hint) {
-    size_t new_type_hint_len = strlen(type_hint);
-    new_type_hint = (char *)malloc(new_type_hint_len + 1);
-    strcpy(new_type_hint, type_hint);
-  } else {
-    new_type_hint = NULL;
-  }
-
-  char *new_value;
-
-  if (value) {
-    size_t new_value_len = strlen(value);
-    new_value = (char *)malloc(new_value_len + 1);
-    strcpy(new_value, value);
-  } else {
-    new_value = NULL;
-  }
-
-  StringItem item;
-  item.header.type_hint_fn = string_item_type_hint_fn;
-  item.header.value_fn = string_item_value_fn;
-  item.header.clone_fn = string_item_clone_fn;
-  item.header.destroy_fn = string_item_destroy_fn;
-  item.header.debug_fn = string_item_debug_fn;
-  item.header.display_fn = string_item_display_fn;
-  item.header.lt_fn = string_item_lt_fn;
-  item.header.eq_fn = string_item_eq_fn;
-  item.type_hint = new_type_hint;
-  item.value = new_value;
-
-  return item;
-}
-
-void destroy_string_item(StringItem *item) {
-  cchecks_item_destroy((CChecksItem *)item);
-}
-=======
 #include "citem_test_impl.h"
->>>>>>> 112e99ec
 
 /* ----------------------------------------------------------------------------
   Checks
