[package]
name = "pyopenchecks"
version = "0.1.0"
edition = "2021"
license = "MIT OR Apache-2.0"
repository = "https://github.com/scott-wilson/openchecks/"

# See more keys and their definitions at https://doc.rust-lang.org/cargo/reference/manifest.html
[lib]
name = "openchecks"
crate-type = ["cdylib"]

[dependencies]
<<<<<<< HEAD
pyo3 = { version = "0.23.3" }
base_openchecks = { path = "../../", package = "openchecks", features = [
    "async-tokio-scheduler",
    "threaded-scheduler",
] }
=======
pyo3 = { version = "0.23.5" }
# base_openchecks = { git = "https://github.com/scott-wilson/openchecks.git", rev = "b57d12aec35feebdf5220ae8544a2782539ce6da", package = "openchecks" }
base_openchecks = { path = "../../", package = "openchecks" }
>>>>>>> 87b660c8
pyo3-async-runtimes = { version = "0.23.0", features = [
    "attributes",
    "tokio-runtime",
] }
<<<<<<< HEAD
async-trait = "0.1.83"
rayon = "1.10.0"
=======
async-trait = "0.1.88"
>>>>>>> 87b660c8
<|MERGE_RESOLUTION|>--- conflicted
+++ resolved
@@ -11,24 +11,15 @@
 crate-type = ["cdylib"]
 
 [dependencies]
-<<<<<<< HEAD
+
+async-trait = "0.1.83"
 pyo3 = { version = "0.23.3" }
 base_openchecks = { path = "../../", package = "openchecks", features = [
     "async-tokio-scheduler",
     "threaded-scheduler",
 ] }
-=======
-pyo3 = { version = "0.23.5" }
-# base_openchecks = { git = "https://github.com/scott-wilson/openchecks.git", rev = "b57d12aec35feebdf5220ae8544a2782539ce6da", package = "openchecks" }
-base_openchecks = { path = "../../", package = "openchecks" }
->>>>>>> 87b660c8
 pyo3-async-runtimes = { version = "0.23.0", features = [
     "attributes",
     "tokio-runtime",
 ] }
-<<<<<<< HEAD
-async-trait = "0.1.83"
-rayon = "1.10.0"
-=======
-async-trait = "0.1.88"
->>>>>>> 87b660c8
+rayon = "1.10.0"